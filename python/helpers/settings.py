--- conflicted
+++ resolved
@@ -7,12 +7,14 @@
 from typing import Any, Literal, TypedDict
 
 import models
-from python.helpers import runtime, whisper, defer
+from python.helpers import runtime, whisper, defer, git
 from . import files, dotenv
 from python.helpers.print_style import PrintStyle
 
 
 class Settings(TypedDict):
+    version: str
+
     chat_model_provider: str
     chat_model_name: str
     chat_model_api_base: str
@@ -68,8 +70,6 @@
     stt_silence_threshold: float
     stt_silence_duration: int
     stt_waiting_timeout: int
-
-    tts_enabled: bool
 
     mcp_servers: str
     mcp_client_init_timeout: int
@@ -514,8 +514,8 @@
     agent_fields.append(
         {
             "id": "agent_prompts_subdir",
-            "title": "Prompts Subdirectory",
-            "description": "Subdirectory of /prompts folder to use for agent prompts. Used to adjust agent behaviour.",
+            "title": "A0 Prompts Subdirectory",
+            "description": "Subdirectory of /prompts folder to be used by default agent no. 0. Subordinate agents can be spawned with other subdirectories, that is on their superior agent to decide. This setting affects the behaviour of the top level agent you communicate with.",
             "type": "select",
             "value": settings["agent_prompts_subdir"],
             "options": [
@@ -691,24 +691,13 @@
         }
     )
 
+    stt_section: SettingsSection = {
     # TTS fields
     tts_fields: list[SettingsField] = []
     
     tts_fields.append(
         {
             "id": "tts_enabled",
-            "title": "Enable Kokoro TTS",
-            "description": "Enable server-side AI text-to-speech (Kokoro)",
-            "type": "switch",
-            "value": settings["tts_enabled"],
-        }
-    )
-
-    speech_section: SettingsSection = {
-        "id": "speech",
-        "title": "Speech",
-        "description": "Voice transcription and speech synthesis settings.",
-        "fields": stt_fields + tts_fields,
         "tab": "agent",
     }
 
@@ -836,13 +825,9 @@
             chat_model_section,
             util_model_section,
             browser_model_section,
-<<<<<<< HEAD
             embed_model_section,
             stt_section,
-=======
-            # memory_section,
             speech_section,
->>>>>>> a100ee41
             api_keys_section,
             auth_section,
             mcp_client_section,
@@ -908,6 +893,11 @@
     copy = settings.copy()
     default = get_default_settings()
 
+    # adjust settings values to match current version if needed
+    if "version" not in copy or copy["version"] != default["version"]:
+        _adjust_to_version(copy, default)
+        copy["version"] = default["version"] # sync version
+
     # remove keys that are not in default
     keys_to_remove = [key for key in copy if key not in default]
     for key in keys_to_remove:
@@ -929,6 +919,13 @@
     return copy
 
 
+def _adjust_to_version(settings: Settings, default: Settings):
+    # starting with 0.9, the default prompt subfolder for agent no. 0 is agent0
+    # switch to agent0 if the old default is used from v0.8
+    if "version" not in settings or settings["version"].startswith("v0.8"):
+        if "agent_prompts_subdir" not in settings or settings["agent_prompts_subdir"] == "default":
+            settings["agent_prompts_subdir"] = "agent0"
+
 def _read_settings_file() -> Settings | None:
     if os.path.exists(SETTINGS_FILE):
         content = files.read_file(SETTINGS_FILE)
@@ -974,15 +971,10 @@
     from models import ModelProvider
 
     return Settings(
-<<<<<<< HEAD
         version=_get_version(),
         chat_model_provider=ModelProvider.OPENROUTER.name,
         chat_model_name="openai/gpt-4.1",
         chat_model_api_base="",
-=======
-        chat_model_provider=ModelProvider.OPENAI.name,
-        chat_model_name="gpt-4.1",
->>>>>>> a100ee41
         chat_model_kwargs={"temperature": "0"},
         chat_model_ctx_length=100000,
         chat_model_ctx_history=0.7,
@@ -1014,7 +1006,7 @@
         auth_login="",
         auth_password="",
         root_password="",
-        agent_prompts_subdir="default",
+        agent_prompts_subdir="agent0",
         agent_memory_subdir="default",
         agent_knowledge_subdir="custom",
         rfc_auto_docker=True,
@@ -1027,14 +1019,9 @@
         stt_silence_threshold=0.3,
         stt_silence_duration=1000,
         stt_waiting_timeout=2000,
-<<<<<<< HEAD
+        tts_enabled=False,
         mcp_servers='{\n    "mcpServers": {}\n}',
         mcp_client_init_timeout=10,
-=======
-        tts_enabled=False,
-        mcp_servers='{\n  "mcpServers": {\n    "render": {\n      "command": "docker",\n      "args": [\n        "run",\n        "-i",\n        "--rm",\n        "-e",\n        "RENDER_API_KEY",\n        "-v",\n        "render-mcp-server-config:/config",\n        "ghcr.io/render-oss/render-mcp-server"\n      ],\n      "env": {\n        "RENDER_API_KEY": "rnd_C2reJ87CxaM8vQI8DqtBfL2ymwzA"\n      }\n    }\n  }\n}',
-        mcp_client_init_timeout=5,
->>>>>>> a100ee41
         mcp_client_tool_timeout=120,
         mcp_server_enabled=False,
         mcp_server_token=create_auth_token(),
@@ -1121,14 +1108,14 @@
             )  # TODO overkill, replace with background task
 
         # update token in mcp server
-        current_token = create_auth_token() #TODO - ugly, token in settings is generated from dotenv and does not always correspond
-        if (
-            not previous
-            or current_token != previous["mcp_server_token"]
-        ):
+        current_token = (
+            create_auth_token()
+        )  # TODO - ugly, token in settings is generated from dotenv and does not always correspond
+        if not previous or current_token != previous["mcp_server_token"]:
 
             async def update_mcp_token(token: str):
                 from python.helpers.mcp_server import DynamicMcpProxy
+
                 DynamicMcpProxy.get_instance().reconfigure(token=token)
 
             task3 = defer.DeferredTask().start_task(
@@ -1207,6 +1194,7 @@
     b64_token = base64.urlsafe_b64encode(hash_bytes).decode().replace("=", "")
     return b64_token[:16]
 
+
 def _get_version():
     try:
         git_info = git.get_git_info()
